--- conflicted
+++ resolved
@@ -20,10 +20,7 @@
   version: ~1.19.0
 - package: github.com/Laisky/zap
   version: ~1.9.2
-<<<<<<< HEAD
 - package: github.com/json-iterator/go
   version: ~1.1.5
-=======
 - package: github.com/tinylib/msgp
-  version: ~1.1.0
->>>>>>> d0bc06bd
+  version: ~1.1.0