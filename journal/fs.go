package journal

// fs.go
// create directory and journal id & data files.

import (
	"fmt"
	"io/ioutil"
	"os"
	"path"
	"path/filepath"
	"regexp"
	"strconv"
	"strings"
	"time"

	utils "github.com/Laisky/go-utils"
	"github.com/Laisky/zap"
	"github.com/pkg/errors"
)

var (
	// DataFileNameReg journal data file name pattern
<<<<<<< HEAD
	DataFileNameReg = regexp.MustCompile(`^\d{8}_\d{8}\.buf$`)
	// IDFileNameReg journal id file name pattern
	IDFileNameReg = regexp.MustCompile(`^\d{8}_\d{8}\.ids$`)
=======
	DataFileNameReg = regexp.MustCompile(`\d{8}_\d{8}\.buf.gz`)
	// IDFileNameReg journal id file name pattern
	IDFileNameReg = regexp.MustCompile(`\d{8}_\d{8}\.ids.gz`)
>>>>>>> 301900b7
	layout        = "20060102"
	layoutWithTZ  = "20060102-0700"
)

// PrepareDir `mkdir -p`
func PrepareDir(path string) error {
	info, err := os.Stat(path)
	if os.IsNotExist(err) {
		utils.Logger.Info("create new directory", zap.String("path", path))
		if err = os.MkdirAll(path, DirMode); err != nil {
			return errors.Wrap(err, "try to create buf directory got error")
		}
		return nil
	} else if err != nil {
		return errors.Wrap(err, "try to check buf directory got error")
	}

	if !info.IsDir() {
		return fmt.Errorf("path `%v` should be directory", path)
	}

	return nil
}

// BufFileStat current journal files' stats
type BufFileStat struct {
	NewDataFp, NewIDsFp            *os.File
	OldDataFnames, OldIdsDataFname []string
}

// PrepareNewBufFile create new data & id files, and update BufFileStat
func PrepareNewBufFile(dirPath string, oldFsStat *BufFileStat, isScan bool) (fsStat *BufFileStat, err error) {
	utils.Logger.Debug("prepare new buf file",
		zap.String("dirpath", dirPath),
		zap.Bool("is_scan", isScan),
	)
	fsStat = &BufFileStat{
		OldDataFnames:   []string{},
		OldIdsDataFname: []string{},
	}

	// scan directories
	var (
		latestDataFName, latestIDsFName string
		fname, absFname                 string
		fs                              []os.FileInfo
	)

	// scan existing buf files.
	// update legacyLoader or first run.
	if isScan || oldFsStat == nil {
		if fs, err = ioutil.ReadDir(dirPath); err != nil {
			return nil, errors.Wrap(err, "try to list dir got error")
		}
		for _, f := range fs {
			fname = f.Name()
			absFname = path.Join(dirPath, fname)

			// macos fs bug, could get removed files
			if _, err := os.Stat(absFname); os.IsNotExist(err) {
				utils.Logger.Warn("file not exists", zap.String("fname", absFname))
				return nil, nil
			}

			if DataFileNameReg.MatchString(fname) {
				utils.Logger.Debug("add data file into queue", zap.String("fname", absFname))
				fsStat.OldDataFnames = append(fsStat.OldDataFnames, absFname)
				if fname > latestDataFName {
					latestDataFName = fname
				}
			} else if IDFileNameReg.MatchString(fname) {
				utils.Logger.Debug("add ids file into queue", zap.String("fname", absFname))
				fsStat.OldIdsDataFname = append(fsStat.OldIdsDataFname, absFname)
				if fname > latestIDsFName {
					latestIDsFName = fname
				}
			}
		}
		utils.Logger.Debug("got old journal files",
			zap.Strings("fs", fsStat.OldDataFnames),
			zap.Strings("fs", fsStat.OldIdsDataFname))
	} else {
		_, latestDataFName = filepath.Split(oldFsStat.NewDataFp.Name())
		_, latestIDsFName = filepath.Split(oldFsStat.NewIDsFp.Name())
	}

	// generate new buf data file name
	// `latestxxxFName` means new buf file name now
	now := utils.Clock.GetUTCNow()
	if latestDataFName == "" {
		latestDataFName = now.Format(layout) + "_00000001.buf.gz"
	} else {
		if latestDataFName, err = GenerateNewBufFName(now, latestDataFName); err != nil {
			return nil, errors.Wrapf(err, "generate new data fname `%v` got error", latestDataFName)
		}
	}

	// generate new buf ids file name
	if latestIDsFName == "" {
		latestIDsFName = now.Format(layout) + "_00000001.ids.gz"
	} else {
		if latestIDsFName, err = GenerateNewBufFName(now, latestIDsFName); err != nil {
			return nil, errors.Wrapf(err, "generate new ids fname `%v` got error", latestIDsFName)
		}
	}

	utils.Logger.Debug("prepare new buf files",
		zap.String("new ids fname", latestIDsFName),
		zap.String("new data fname", latestDataFName))
	if fsStat.NewDataFp, err = OpenBufFile(path.Join(dirPath, latestDataFName)); err != nil {
		return nil, err
	}
	if fsStat.NewIDsFp, err = OpenBufFile(path.Join(dirPath, latestIDsFName)); err != nil {
		return nil, err
	}

	return fsStat, nil
}

// OpenBufFile create and open file
func OpenBufFile(filepath string) (fp *os.File, err error) {
	utils.Logger.Info("create new buf file", zap.String("fname", filepath))
	if fp, err = os.OpenFile(filepath, os.O_RDWR|os.O_CREATE, FileMode); err != nil {
		return nil, errors.Wrapf(err, "open file got error: %+v", filepath)
	}

	return fp, nil
}

// GenerateNewBufFName return new buf file name depends on current time
// file name looks like `yyyymmddnnnn.ids`, nnnn begin from 0001 for each day
func GenerateNewBufFName(now time.Time, oldFName string) (string, error) {
	utils.Logger.Debug("GenerateNewBufFName", zap.Time("now", now), zap.String("oldFName", oldFName))
	finfo := strings.SplitN(oldFName, ".", 2) // {name, ext}
	if len(finfo) < 2 {
		return oldFName, fmt.Errorf("oldFname `%v` not correct", oldFName)
	}
	fts := finfo[0][:8]
	fidx := finfo[0][9:]
	fext := finfo[1]

	ft, err := time.Parse(layoutWithTZ, fts+"+0000")
	if err != nil {
		return oldFName, errors.Wrapf(err, "parse buf file name `%v` got error", oldFName)
	}

	if now.Sub(ft) > 24*time.Hour {
		return now.Format(layout) + "_00000001." + fext, nil
	}

	idx, err := strconv.ParseInt(fidx, 10, 64)
	if err != nil {
		return oldFName, errors.Wrapf(err, "parse buf file's idx `%v` got error", fidx)
	}
	return fmt.Sprintf("%v_%08d.%v", fts, idx+1, fext), nil
}<|MERGE_RESOLUTION|>--- conflicted
+++ resolved
@@ -21,15 +21,9 @@
 
 var (
 	// DataFileNameReg journal data file name pattern
-<<<<<<< HEAD
-	DataFileNameReg = regexp.MustCompile(`^\d{8}_\d{8}\.buf$`)
+	DataFileNameReg = regexp.MustCompile(`^\d{8}_\d{8}\.buf.gz$`)
 	// IDFileNameReg journal id file name pattern
-	IDFileNameReg = regexp.MustCompile(`^\d{8}_\d{8}\.ids$`)
-=======
-	DataFileNameReg = regexp.MustCompile(`\d{8}_\d{8}\.buf.gz`)
-	// IDFileNameReg journal id file name pattern
-	IDFileNameReg = regexp.MustCompile(`\d{8}_\d{8}\.ids.gz`)
->>>>>>> 301900b7
+	IDFileNameReg = regexp.MustCompile(`^\d{8}_\d{8}\.ids.gz$`)
 	layout        = "20060102"
 	layoutWithTZ  = "20060102-0700"
 )
